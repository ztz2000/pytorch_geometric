--- conflicted
+++ resolved
@@ -48,14 +48,7 @@
 from .jodie import JODIEDataset
 from .mixhop_synthetic_dataset import MixHopSyntheticDataset
 from .upfd import UPFD
-<<<<<<< HEAD
-from .ogb_mag import OGB_MAG
-from .dblp import DBLP
-from .imdb import IMDB
-from .last_fm import LastFM
 from .github import GitHub
-=======
->>>>>>> 00355f00
 
 __all__ = [
     'KarateClub',
@@ -110,14 +103,7 @@
     'JODIEDataset',
     'MixHopSyntheticDataset',
     'UPFD',
-<<<<<<< HEAD
-    'OGB_MAG',
-    'DBLP',
-    'IMDB',
-    'LastFM',
     'GitHub',
-=======
->>>>>>> 00355f00
 ]
 
 classes = __all__